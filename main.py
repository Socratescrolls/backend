--- conflicted
+++ resolved
@@ -190,17 +190,11 @@
 
     async def explain_slide(self, slide_content: str, current_page: int) -> Dict[str, Any]:
         """Generate professor's explanation for the current slide"""
-<<<<<<< HEAD
         if 1:
             context_message = f"""You are Professor {self.professor_name}. 
             Teaching Style: {self.profile['style']}
             Background: {self.profile['background']}
             Verification Style: {self.profile['verification_style']}
-=======
-        try:
-            # Prepare context with anti-repetition guidance
-            context_message = f"""{self.profile}
->>>>>>> d1777c80
             
             IMPORTANT: Avoid repeating previous explanations. 
             If your explanation is too similar to past explanations, provide a 
